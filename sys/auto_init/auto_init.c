/**
 * Auto initialization for used modules
 *
 * Copyright (C) 2020 Freie Universität Berlin
 *               2020 Kaspar Schleiser <kaspar@schleiser.de>
 *               2013  INRIA.
 *
 * This file is subject to the terms and conditions of the GNU Lesser
 * General Public License v2.1. See the file LICENSE in the top level
 * directory for more details.
 *
 * @ingroup sys_auto_init
 * @{
 * @file
 * @brief   initializes any used module that has a trivial init function
 * @author  Oliver Hahm <oliver.hahm@inria.fr>
 * @author  Hauke Petersen <hauke.petersen@fu-berlin.de>
 * @author  Kaspar Schleiser <kaspar@schleiser.de>
 * @author  Martine S. Lenders <m.lenders@fu-berlin.de>
 * @}
 */
#include <stdint.h>
#include <stdio.h>

#include "auto_init.h"
#include "kernel_defines.h"
#include "log.h"

void auto_init(void)
{
    if (IS_USED(MODULE_AUTO_INIT_RANDOM)) {
        LOG_DEBUG("Auto init random.\n");
        extern void auto_init_random(void);
        auto_init_random();
    }
    if (IS_USED(MODULE_AUTO_INIT_ZTIMER)) {
        LOG_DEBUG("Auto init ztimer.\n");
        void ztimer_init(void);
        ztimer_init();
    }
    if (IS_USED(MODULE_AUTO_INIT_XTIMER) &&
            !IS_USED(MODULE_ZTIMER_XTIMER_COMPAT)) {
        LOG_DEBUG("Auto init xtimer.\n");
        extern void xtimer_init(void);
        xtimer_init();
    }
    if (IS_USED(MODULE_SCHEDSTATISTICS)) {
        LOG_DEBUG("Auto init schedstatistics.\n");
        extern void init_schedstatistics(void);
        init_schedstatistics();
    }
    if (IS_USED(MODULE_EVENT_THREAD)) {
        LOG_DEBUG("Auto init event threads.\n");
        extern void auto_init_event_thread(void);
        auto_init_event_thread();
    }
    if (IS_USED(MODULE_MCI)) {
        LOG_DEBUG("Auto init mci.\n");
        extern void mci_initialize(void);
        mci_initialize();
    }
    if (IS_USED(MODULE_PROFILING)) {
        LOG_DEBUG("Auto init profiling.\n");
        extern void profiling_init(void);
        profiling_init();
    }
    if (IS_USED(MODULE_AUTO_INIT_GNRC_PKTBUF)) {
        LOG_DEBUG("Auto init gnrc_pktbuf.\n");
        extern void gnrc_pktbuf_init(void);
        gnrc_pktbuf_init();
    }
    if (IS_USED(MODULE_AUTO_INIT_GNRC_PKTDUMP)) {
        LOG_DEBUG("Auto init gnrc_pktdump.\n");
        extern void gnrc_pktdump_init(void);
        gnrc_pktdump_init();
    }
    if (IS_USED(MODULE_AUTO_INIT_GNRC_SIXLOWPAN)) {
        LOG_DEBUG("Auto init gnrc_sixlowpan.\n");
        extern void gnrc_sixlowpan_init(void);
        gnrc_sixlowpan_init();
    }
    if (IS_USED(MODULE_AUTO_INIT_GNRC_IPV6)) {
        LOG_DEBUG("Auto init gnrc_ipv6.\n");
        extern void gnrc_ipv6_init(void);
        gnrc_ipv6_init();
    }
    if (IS_USED(MODULE_AUTO_INIT_GNRC_UDP)) {
        LOG_DEBUG("Auto init gnrc_udp.\n");
        extern void gnrc_udp_init(void);
        gnrc_udp_init();
    }
    if (IS_USED(MODULE_AUTO_INIT_GNRC_TCP)) {
        LOG_DEBUG("Auto init gnrc_tcp.\n");
        extern void gnrc_tcp_init(void);
        gnrc_tcp_init();
    }
    if (IS_USED(MODULE_AUTO_INIT_LWIP)) {
        LOG_DEBUG("Bootstraping lwIP.\n");
        extern void lwip_bootstrap(void);
        lwip_bootstrap();
    }
    if (IS_USED(MODULE_OPENTHREAD)) {
        LOG_DEBUG("Bootstrapping openthread.\n");
        extern void openthread_bootstrap(void);
        openthread_bootstrap();
    }
    if (IS_USED(MODULE_GCOAP) &&
        !IS_ACTIVE(CONFIG_GCOAP_NO_AUTO_INIT)) {
        LOG_DEBUG("Auto init gcoap.\n");
        extern void gcoap_init(void);
        gcoap_init();
    }
    if (IS_USED(MODULE_DEVFS)) {
        LOG_DEBUG("Mounting /dev.\n");
        extern void auto_init_devfs(void);
        auto_init_devfs();
    }
    if (IS_USED(MODULE_AUTO_INIT_GNRC_IPV6_NIB)) {
        LOG_DEBUG("Auto init gnrc_ipv6_nib.\n");
        extern void gnrc_ipv6_nib_init(void);
        gnrc_ipv6_nib_init();
    }
    if (IS_USED(MODULE_SKALD)) {
        LOG_DEBUG("Auto init Skald.\n");
        extern void skald_init(void);
        skald_init();
    }
    if (IS_USED(MODULE_CORD_COMMON)) {
        LOG_DEBUG("Auto init cord_common.\n");
        extern void cord_common_init(void);
        cord_common_init();
    }
    if (IS_USED(MODULE_CORD_EP_STANDALONE)) {
        LOG_DEBUG("Auto init cord_ep_standalone.\n");
        extern void cord_ep_standalone_run(void);
        cord_ep_standalone_run();
    }
    if (IS_USED(MODULE_ASYMCUTE)) {
        LOG_DEBUG("Auto init Asymcute.\n");
        extern void asymcute_handler_run(void);
        asymcute_handler_run();
    }
    if (IS_USED(MODULE_NIMBLE)) {
        LOG_DEBUG("Auto init NimBLE.\n");
        extern void nimble_riot_init(void);
        nimble_riot_init();
    }
    if (IS_USED(MODULE_AUTO_INIT_LORAMAC)) {
        LOG_DEBUG("Auto init loramac.\n");
        extern void auto_init_loramac(void);
        auto_init_loramac();
    }
    if (IS_USED(MODULE_SOCK_DTLS)) {
        LOG_DEBUG("Auto init sock_dtls.\n");
        extern void sock_dtls_init(void);
        sock_dtls_init();
    }

    /* initialize USB devices */
    if (IS_USED(MODULE_AUTO_INIT_USBUS)) {
        LOG_DEBUG("Auto init USB.\n");
        extern void auto_init_usb(void);
        auto_init_usb();
    }

    /* initialize network devices */
    if (IS_USED(MODULE_AUTO_INIT_GNRC_NETIF)) {
        LOG_DEBUG("Auto init gnrc_netif.\n");
        extern void gnrc_netif_init_devs(void);
        gnrc_netif_init_devs();
    }

    if (IS_USED(MODULE_AUTO_INIT_GNRC_UHCPC)) {
        LOG_DEBUG("Auto init gnrc_uhcpc.\n");
        extern void auto_init_gnrc_uhcpc(void);
        auto_init_gnrc_uhcpc();
    }

    /* initialize NDN module after the network devices are initialized */
    if (IS_USED(MODULE_NDN_RIOT)) {
        LOG_DEBUG("Auto init NDN.\n");
        extern void ndn_init(void);
        ndn_init();
    }

    /* initialize sensors and actuators */
    if (IS_USED(MODULE_SHT1X)) {
        /* The sht1x module needs to be initialized regardless of SAUL being used,
         * as the shell commands rely on auto-initialization. auto_init_sht1x also
         * performs SAUL registration, but only if module auto_init_saul is used.
         */
        LOG_DEBUG("Auto init sht1x.\n");
        extern void auto_init_sht1x(void);
        auto_init_sht1x();
    }

    if (IS_USED(MODULE_AUTO_INIT_SAUL)) {
        LOG_DEBUG("Auto init SAUL.\n");
        extern void saul_init_devs(void);
        saul_init_devs();
    }

    if (IS_USED(MODULE_AUTO_INIT_GNRC_RPL)) {
        LOG_DEBUG("Auto init gnrc_rpl.\n");
        extern void auto_init_gnrc_rpl(void);
        auto_init_gnrc_rpl();
    }

    /* initialize storage devices */
    if (IS_USED(MODULE_AUTO_INIT_STORAGE)) {
        LOG_DEBUG("Auto init STORAGE.\n");

        if (IS_USED(MODULE_SDCARD_SPI)) {
            extern void auto_init_sdcard_spi(void);
            auto_init_sdcard_spi();
        }
    }


<<<<<<< HEAD
#ifdef MODULE_SDCARD_SPI
    extern void auto_init_sdcard_spi(void);
    //auto_init_sdcard_spi();
#endif
=======
    if (IS_USED(MODULE_AUTO_INIT_CAN)) {
        LOG_DEBUG("Auto init CAN.\n");
>>>>>>> 31777840

        extern void auto_init_candev(void);
        auto_init_candev();
    }

    if (IS_USED(MODULE_SUIT)) {
        LOG_DEBUG("Auto init SUIT conditions.\n");
        extern void suit_init_conditions(void);
        suit_init_conditions();
    }

    if (IS_USED(MODULE_AUTO_INIT_SECURITY)) {
        if (IS_USED(MODULE_CRYPTOAUTHLIB)) {
            LOG_DEBUG("Auto init cryptoauthlib.\n");
            extern void auto_init_atca(void);
            auto_init_atca();
        }
    }

    if (IS_USED(MODULE_TEST_UTILS_INTERACTIVE_SYNC) && !IS_USED(MODULE_SHELL)) {
        extern void test_utils_interactive_sync(void);
        test_utils_interactive_sync();
    }

    if (IS_USED(MODULE_AUTO_INIT_DHCPV6_CLIENT)) {
        LOG_DEBUG("Auto init DHCPv6 client.\n");
        extern void dhcpv6_client_auto_init(void);
        dhcpv6_client_auto_init();
    }

    if (IS_USED(MODULE_GNRC_DHCPV6_CLIENT_6LBR)) {
        LOG_DEBUG("Auto init 6LoWPAN border router DHCPv6 client\n");
        extern void gnrc_dhcpv6_client_6lbr_init(void);
        gnrc_dhcpv6_client_6lbr_init();
    }
}<|MERGE_RESOLUTION|>--- conflicted
+++ resolved
@@ -212,20 +212,13 @@
 
         if (IS_USED(MODULE_SDCARD_SPI)) {
             extern void auto_init_sdcard_spi(void);
-            auto_init_sdcard_spi();
+            //auto_init_sdcard_spi();
         }
     }
 
 
-<<<<<<< HEAD
-#ifdef MODULE_SDCARD_SPI
-    extern void auto_init_sdcard_spi(void);
-    //auto_init_sdcard_spi();
-#endif
-=======
     if (IS_USED(MODULE_AUTO_INIT_CAN)) {
         LOG_DEBUG("Auto init CAN.\n");
->>>>>>> 31777840
 
         extern void auto_init_candev(void);
         auto_init_candev();
